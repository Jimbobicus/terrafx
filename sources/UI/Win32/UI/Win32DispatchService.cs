// Copyright © Tanner Gooding and Contributors. Licensed under the MIT License (MIT). See License.md in the repository root for more information.

using System.Collections.Concurrent;
using System.Diagnostics.CodeAnalysis;
using System.Runtime.InteropServices;
using System.Threading;
using TerraFX.Interop.Windows;
using static TerraFX.Interop.Windows.Windows;
using static TerraFX.Utilities.ExceptionUtilities;
using static TerraFX.Utilities.Win32Utilities;

namespace TerraFX.UI;

/// <summary>Provides access to a Win32 based dispatch subsystem.</summary>
public sealed unsafe class Win32DispatchService : DispatchService
{
    private static ValueLazy<Win32DispatchService> s_instance = new ValueLazy<Win32DispatchService>(CreateDispatchService);

    private readonly double _tickFrequency;
    private readonly ConcurrentDictionary<Thread, Dispatcher> _dispatchers;

    private Win32DispatchService()
    {
        _tickFrequency = GetTickFrequency();
        _dispatchers = new ConcurrentDictionary<Thread, Dispatcher>();
    }

    /// <summary>Gets the <see cref="Win32DispatchService" /> instance for the current program.</summary>
    public static Win32DispatchService Instance => s_instance.Value;

    /// <inheritdoc />
    /// <exception cref="ExternalException">The call to <see cref="QueryPerformanceCounter(LARGE_INTEGER*)" /> failed.</exception>
    public override Timestamp CurrentTimestamp
    {
        get
        {
            LARGE_INTEGER performanceCount;
            ThrowExternalExceptionIfFalse(QueryPerformanceCounter(&performanceCount), nameof(QueryPerformanceCounter));

            var ticks = (long)(performanceCount.QuadPart * _tickFrequency);
            return new Timestamp(ticks);
        }
    }

    /// <inheritdoc />
    public override Dispatcher DispatcherForCurrentThread => GetDispatcher(Thread.CurrentThread);

<<<<<<< HEAD
        /// <inheritdoc />
        public override Dispatcher GetDispatcher(Thread thread)
        {
            ThrowIfNull(thread);
            return _dispatchers.GetOrAdd(thread, (parentThread) => new Win32Dispatcher(this, parentThread));
        }

        /// <inheritdoc />
        public override bool TryGetDispatcher(Thread thread, [MaybeNullWhen(false)] out Dispatcher dispatcher)
        {
            ThrowIfNull(thread);
            return _dispatchers.TryGetValue(thread, out dispatcher!);
        }
=======
    /// <inheritdoc />
    public override Dispatcher GetDispatcher(Thread thread)
    {
        ThrowIfNull(thread, nameof(thread));
        return _dispatchers.GetOrAdd(thread, (parentThread) => new Win32Dispatcher(this, parentThread));
    }

    /// <inheritdoc />
    public override bool TryGetDispatcher(Thread thread, [MaybeNullWhen(false)] out Dispatcher dispatcher)
    {
        ThrowIfNull(thread, nameof(thread));
        return _dispatchers.TryGetValue(thread, out dispatcher!);
    }
>>>>>>> df75dd80

    /// <inheritdoc />
    protected override void Dispose(bool isDisposing) { }

    private static Win32DispatchService CreateDispatchService() => new Win32DispatchService();

    private static double GetTickFrequency()
    {
        LARGE_INTEGER frequency;
        ThrowExternalExceptionIfFalse(QueryPerformanceFrequency(&frequency), nameof(QueryPerformanceFrequency));

        const double TicksPerSecond = Timestamp.TicksPerSecond;
        return TicksPerSecond / frequency.QuadPart;
    }
}<|MERGE_RESOLUTION|>--- conflicted
+++ resolved
@@ -45,21 +45,6 @@
     /// <inheritdoc />
     public override Dispatcher DispatcherForCurrentThread => GetDispatcher(Thread.CurrentThread);
 
-<<<<<<< HEAD
-        /// <inheritdoc />
-        public override Dispatcher GetDispatcher(Thread thread)
-        {
-            ThrowIfNull(thread);
-            return _dispatchers.GetOrAdd(thread, (parentThread) => new Win32Dispatcher(this, parentThread));
-        }
-
-        /// <inheritdoc />
-        public override bool TryGetDispatcher(Thread thread, [MaybeNullWhen(false)] out Dispatcher dispatcher)
-        {
-            ThrowIfNull(thread);
-            return _dispatchers.TryGetValue(thread, out dispatcher!);
-        }
-=======
     /// <inheritdoc />
     public override Dispatcher GetDispatcher(Thread thread)
     {
@@ -73,7 +58,6 @@
         ThrowIfNull(thread, nameof(thread));
         return _dispatchers.TryGetValue(thread, out dispatcher!);
     }
->>>>>>> df75dd80
 
     /// <inheritdoc />
     protected override void Dispose(bool isDisposing) { }
