// Copyright © Tanner Gooding and Contributors. Licensed under the MIT License (MIT). See License.md in the repository root for more information.

using System;
using System.Threading;
using static TerraFX.Utilities.ExceptionUtilities;

namespace TerraFX.UI;

/// <summary>Provides a means of dispatching events for a thread.</summary>
public abstract class Dispatcher : IDisposable
{
    private readonly DispatchService _dispatchService;
    private readonly Thread _parentThread;

    /// <summary>Initializes a new instance of the <see cref="Dispatcher" /> class.</summary>
    /// <param name="dispatchService">The dispatch service which created the dispatcher.</param>
    /// <param name="parentThread">The thread on which the dispatcher operates.</param>
    /// <exception cref="ArgumentNullException"><paramref name="dispatchService" /> is <c>null</c>.</exception>
    protected Dispatcher(DispatchService dispatchService, Thread parentThread)
    {
        ThrowIfNull(dispatchService, nameof(dispatchService));
        ThrowIfNull(parentThread, nameof(parentThread));

        _dispatchService = dispatchService;
        _parentThread = parentThread;
    }

    /// <summary>Occurs when an exit event is dispatched from the queue.</summary>
    public abstract event EventHandler ExitRequested;

    /// <summary>Gets the <see cref="UI.DispatchService" /> for the instance.</summary>
    public DispatchService DispatchService => _dispatchService;

    /// <summary>Gets the <see cref="Thread" /> that was used to create the instance.</summary>
    public Thread ParentThread => _parentThread;

    /// <summary>Dispatches all events currently pending in the queue.</summary>
    /// <exception cref="InvalidOperationException"><see cref="Thread.CurrentThread" /> is not <see cref="ParentThread" />.</exception>
    /// <remarks>
    ///   <para>This method does not wait for a new event to be raised if the queue is empty.</para>
    ///   <para>This method does not performing any translation or pre-processing on the dispatched events.</para>
    ///   <para>This method will continue dispatching pending events even after the <see cref="ExitRequested" /> event is raised.</para>
    /// </remarks>
    public abstract void DispatchPending();

    /// <inheritdoc />
    public void Dispose()
    {
<<<<<<< HEAD
        private readonly DispatchService _dispatchService;
        private readonly Thread _parentThread;

        /// <summary>Initializes a new instance of the <see cref="Dispatcher" /> class.</summary>
        /// <param name="dispatchService">The dispatch service which created the dispatcher.</param>
        /// <param name="parentThread">The thread on which the dispatcher operates.</param>
        /// <exception cref="ArgumentNullException"><paramref name="dispatchService" /> is <c>null</c>.</exception>
        protected Dispatcher(DispatchService dispatchService, Thread parentThread)
        {
            ThrowIfNull(dispatchService);
            ThrowIfNull(parentThread);

            _dispatchService = dispatchService;
            _parentThread = parentThread;
        }

        /// <summary>Occurs when an exit event is dispatched from the queue.</summary>
        public abstract event EventHandler ExitRequested;

        /// <summary>Gets the <see cref="UI.DispatchService" /> for the instance.</summary>
        public DispatchService DispatchService => _dispatchService;

        /// <summary>Gets the <see cref="Thread" /> that was used to create the instance.</summary>
        public Thread ParentThread => _parentThread;

        /// <summary>Dispatches all events currently pending in the queue.</summary>
        /// <exception cref="InvalidOperationException"><see cref="Thread.CurrentThread" /> is not <see cref="ParentThread" />.</exception>
        /// <remarks>
        ///   <para>This method does not wait for a new event to be raised if the queue is empty.</para>
        ///   <para>This method does not performing any translation or pre-processing on the dispatched events.</para>
        ///   <para>This method will continue dispatching pending events even after the <see cref="ExitRequested" /> event is raised.</para>
        /// </remarks>
        public abstract void DispatchPending();

        /// <inheritdoc />
        public void Dispose()
        {
            Dispose(isDisposing: true);
            GC.SuppressFinalize(this);
        }

        /// <inheritdoc cref="Dispose()" />
        /// <param name="isDisposing"><c>true</c> if the method was called from <see cref="Dispose()" />; otherwise, <c>false</c>.</param>
        protected abstract void Dispose(bool isDisposing);
=======
        Dispose(isDisposing: true);
        GC.SuppressFinalize(this);
>>>>>>> df75dd80
    }

    /// <inheritdoc cref="Dispose()" />
    /// <param name="isDisposing"><c>true</c> if the method was called from <see cref="Dispose()" />; otherwise, <c>false</c>.</param>
    protected abstract void Dispose(bool isDisposing);
}<|MERGE_RESOLUTION|>--- conflicted
+++ resolved
@@ -46,55 +46,8 @@
     /// <inheritdoc />
     public void Dispose()
     {
-<<<<<<< HEAD
-        private readonly DispatchService _dispatchService;
-        private readonly Thread _parentThread;
-
-        /// <summary>Initializes a new instance of the <see cref="Dispatcher" /> class.</summary>
-        /// <param name="dispatchService">The dispatch service which created the dispatcher.</param>
-        /// <param name="parentThread">The thread on which the dispatcher operates.</param>
-        /// <exception cref="ArgumentNullException"><paramref name="dispatchService" /> is <c>null</c>.</exception>
-        protected Dispatcher(DispatchService dispatchService, Thread parentThread)
-        {
-            ThrowIfNull(dispatchService);
-            ThrowIfNull(parentThread);
-
-            _dispatchService = dispatchService;
-            _parentThread = parentThread;
-        }
-
-        /// <summary>Occurs when an exit event is dispatched from the queue.</summary>
-        public abstract event EventHandler ExitRequested;
-
-        /// <summary>Gets the <see cref="UI.DispatchService" /> for the instance.</summary>
-        public DispatchService DispatchService => _dispatchService;
-
-        /// <summary>Gets the <see cref="Thread" /> that was used to create the instance.</summary>
-        public Thread ParentThread => _parentThread;
-
-        /// <summary>Dispatches all events currently pending in the queue.</summary>
-        /// <exception cref="InvalidOperationException"><see cref="Thread.CurrentThread" /> is not <see cref="ParentThread" />.</exception>
-        /// <remarks>
-        ///   <para>This method does not wait for a new event to be raised if the queue is empty.</para>
-        ///   <para>This method does not performing any translation or pre-processing on the dispatched events.</para>
-        ///   <para>This method will continue dispatching pending events even after the <see cref="ExitRequested" /> event is raised.</para>
-        /// </remarks>
-        public abstract void DispatchPending();
-
-        /// <inheritdoc />
-        public void Dispose()
-        {
-            Dispose(isDisposing: true);
-            GC.SuppressFinalize(this);
-        }
-
-        /// <inheritdoc cref="Dispose()" />
-        /// <param name="isDisposing"><c>true</c> if the method was called from <see cref="Dispose()" />; otherwise, <c>false</c>.</param>
-        protected abstract void Dispose(bool isDisposing);
-=======
         Dispose(isDisposing: true);
         GC.SuppressFinalize(this);
->>>>>>> df75dd80
     }
 
     /// <inheritdoc cref="Dispose()" />
