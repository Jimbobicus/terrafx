--- conflicted
+++ resolved
@@ -32,37 +32,8 @@
     protected GraphicsPrimitive(GraphicsDevice device, GraphicsPipeline pipeline, in GraphicsMemoryRegion<GraphicsResource> vertexBufferRegion, uint vertexBufferStride, in GraphicsMemoryRegion<GraphicsResource> indexBufferRegion, uint indexBufferStride, ReadOnlySpan<GraphicsMemoryRegion<GraphicsResource>> inputResourceRegions)
         : base(device)
     {
-<<<<<<< HEAD
-        private readonly GraphicsPipeline _pipeline;
-        private readonly GraphicsMemoryRegion<GraphicsResource> _vertexBufferRegion;
-        private readonly GraphicsMemoryRegion<GraphicsResource> _indexBufferRegion;
-        private readonly GraphicsMemoryRegion<GraphicsResource>[] _inputResourceRegions;
-        private readonly uint _vertexBufferStride;
-        private readonly uint _indexBufferStride;
-
-        /// <summary>Initializes a new instance of the <see cref="GraphicsPrimitive" /> class.</summary>
-        /// <param name="device">The device which manages the primitive.</param>
-        /// <param name="pipeline">The pipeline used for rendering the primitive.</param>
-        /// <param name="vertexBufferRegion">The buffer region which holds the vertices for the primitive.</param>
-        /// <param name="vertexBufferStride">The stride of the vertices in <paramref name="vertexBufferRegion" />.</param>
-        /// <param name="indexBufferRegion">The buffer region which holds the indices for the primitive or <c>default</c> if none exists.</param>
-        /// <param name="indexBufferStride">The stride of the indices in <paramref name="indexBufferRegion" />.</param>
-        /// <param name="inputResourceRegions">The resource regions which hold the input data for the primitive or an empty span if none exist.</param>
-        /// <exception cref="ArgumentNullException"><paramref name="device" /> is <c>null</c>.</exception>
-        /// <exception cref="ArgumentNullException"><paramref name="pipeline" /> is <c>null</c>.</exception>
-        /// <exception cref="ArgumentNullException"><paramref name="vertexBufferRegion" /> is <c>null</c>.</exception>
-        /// <exception cref="ArgumentOutOfRangeException"><paramref name="pipeline" /> is incompatible as it belongs to a different device.</exception>
-        /// <exception cref="ArgumentOutOfRangeException"><paramref name="vertexBufferRegion" /> was not created for <paramref name="device" />.</exception>
-        /// <exception cref="ArgumentOutOfRangeException"><paramref name="indexBufferRegion" /> was not created for <paramref name="device" />.</exception>
-        protected GraphicsPrimitive(GraphicsDevice device, GraphicsPipeline pipeline, in GraphicsMemoryRegion<GraphicsResource> vertexBufferRegion, uint vertexBufferStride, in GraphicsMemoryRegion<GraphicsResource> indexBufferRegion, uint indexBufferStride, ReadOnlySpan<GraphicsMemoryRegion<GraphicsResource>> inputResourceRegions)
-            : base(device)
-        {
-            ThrowIfNull(pipeline);
-            ThrowIfNull(vertexBufferRegion.Collection);
-=======
         ThrowIfNull(pipeline, nameof(pipeline));
         ThrowIfNull(vertexBufferRegion.Collection, nameof(vertexBufferRegion));
->>>>>>> df75dd80
 
         if (pipeline.Device != device)
         {
