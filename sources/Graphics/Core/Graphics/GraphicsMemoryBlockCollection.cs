--- conflicted
+++ resolved
@@ -32,20 +32,7 @@
     private ulong _minimumSize;
     private ulong _size;
 
-<<<<<<< HEAD
-        /// <summary>Initializes a new instance of the <see cref="GraphicsMemoryBlockCollection" /> class.</summary>
-        /// <param name="device">The device for which the memory block collection is being created</param>
-        /// <param name="allocator">The allocator that manages the collection.</param>
-        /// <exception cref="ArgumentNullException"><paramref name="device" /> is <c>null</c>.</exception>
-        /// <exception cref="ArgumentNullException"><paramref name="allocator" /> is <c>null</c>.</exception>
-        /// <exception cref="ArgumentOutOfRangeException"><paramref name="allocator" /> was not created for <paramref name="device" />.</exception>
-        protected GraphicsMemoryBlockCollection(GraphicsDevice device, GraphicsMemoryAllocator allocator)
-            : base(device)
-        {
-            ThrowIfNull(allocator);
-=======
     private VolatileState _state;
->>>>>>> df75dd80
 
     /// <summary>Initializes a new instance of the <see cref="GraphicsMemoryBlockCollection" /> class.</summary>
     /// <param name="device">The device for which the memory block collection is being created</param>
@@ -136,16 +123,6 @@
         return region;
     }
 
-<<<<<<< HEAD
-        /// <summary>Frees a region of memory from the collection.</summary>
-        /// <param name="region">The region to be freed.</param>
-        /// <exception cref="ArgumentNullException"><paramref name="region" />.<see cref="GraphicsMemoryRegion{GraphicsMemoryBlock}.Collection" /> is <c>null</c>.</exception>
-        /// <exception cref="KeyNotFoundException"><paramref name="region" /> was not found in the collection.</exception>
-        public void Free(in GraphicsMemoryRegion<GraphicsMemoryBlock> region)
-        {
-            var block = region.Collection;
-            ThrowIfNull(block);
-=======
     /// <summary>Frees a region of memory from the collection.</summary>
     /// <param name="region">The region to be freed.</param>
     /// <exception cref="ArgumentNullException"><paramref name="region" />.<see cref="GraphicsMemoryRegion{GraphicsMemoryBlock}.Collection" /> is <c>null</c>.</exception>
@@ -154,7 +131,6 @@
     {
         var block = region.Collection;
         ThrowIfNull(block, nameof(region));
->>>>>>> df75dd80
 
         using var mutex = new DisposableWriterLockSlim(_mutex, _allocator.IsExternallySynchronized);
 
