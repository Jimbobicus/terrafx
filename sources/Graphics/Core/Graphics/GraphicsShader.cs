--- conflicted
+++ resolved
@@ -20,39 +20,10 @@
     protected GraphicsShader(GraphicsDevice device, GraphicsShaderKind kind, string entryPointName)
         : base(device)
     {
-<<<<<<< HEAD
-        private readonly string _entryPointName;
-        private readonly GraphicsShaderKind _kind;
-
-        /// <summary>Initializes a new instance of the <see cref="GraphicsShader" /> class.</summary>
-        /// <param name="device">The device for which the shader was created.</param>
-        /// <param name="kind">The shader kind.</param>
-        /// <param name="entryPointName">The name of the entry point for the shader.</param>
-        /// <exception cref="ArgumentNullException"><paramref name="device" /> is <c>null</c>.</exception>
-        /// <exception cref="ArgumentNullException"><paramref name="entryPointName" /> is <c>null</c>.</exception>
-        protected GraphicsShader(GraphicsDevice device, GraphicsShaderKind kind, string entryPointName)
-            : base(device)
-        {
-            ThrowIfNull(entryPointName);
-
-            _entryPointName = entryPointName;
-            _kind = kind;
-        }
-
-        /// <summary>Gets the underlying bytecode for the shader.</summary>
-        public abstract ReadOnlySpan<byte> Bytecode { get; }
-
-        /// <summary>Gets the name of the entry point for the shader.</summary>
-        public string EntryPointName => _entryPointName;
-
-        /// <summary>Gets the kind of shader.</summary>
-        public GraphicsShaderKind Kind => _kind;
-=======
         ThrowIfNull(entryPointName, nameof(entryPointName));
 
         _entryPointName = entryPointName;
         _kind = kind;
->>>>>>> df75dd80
     }
 
     /// <summary>Gets the underlying bytecode for the shader.</summary>
