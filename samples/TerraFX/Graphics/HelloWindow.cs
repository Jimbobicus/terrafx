// Copyright © Tanner Gooding and Contributors. Licensed under the MIT License (MIT). See License.md in the repository root for more information.

using System;
using System.Linq;
using TerraFX.ApplicationModel;
using TerraFX.Graphics;
using TerraFX.Numerics;
using TerraFX.UI;
using TerraFX.Utilities;

namespace TerraFX.Samples.Graphics;

public class HelloWindow : Sample
{
    private GraphicsDevice _graphicsDevice = null!;
    private Window _window = null!;
    private TimeSpan _elapsedTime;
    private uint _secondsOfLastFpsUpdate;

    public HelloWindow(string name, ApplicationServiceProvider serviceProvider)
        : base(name, serviceProvider)
    {
    }

    public GraphicsDevice GraphicsDevice => _graphicsDevice;

    public Window Window => _window;

    public override void Cleanup()
    {
        _graphicsDevice?.Dispose();
        _window?.Dispose();

        base.Cleanup();
    }

    /// <summary>Initializes the GUI for this sample.</summary>
    /// <param name="application">The hosting <see cref="Application" />.</param>
    /// <param name="timeout">The <see cref="TimeSpan" /> after which this sample should stop running.</param>
    public override void Initialize(Application application, TimeSpan timeout) => Initialize(application, timeout, null, null);

    /// <summary>Initializes the GUI for this sample.</summary>
    /// <param name="application">The hosting <see cref="Application" />.</param>
    /// <param name="timeout">The <see cref="TimeSpan" /> after which this sample should stop running.</param>
    /// <param name="windowLocation">The <see cref="Vector2" /> that defines the initial window location.</param>
    /// <param name="windowSize">The <see cref="Vector2" /> that defines the initial window client rectangle size.</param>
    public virtual void Initialize(Application application, TimeSpan timeout, Vector2? windowLocation, Vector2? windowSize)
    {
        ExceptionUtilities.ThrowIfNull(application, nameof(application));

        var windowService = application.ServiceProvider.WindowService;

        _window = windowService.CreateWindow();
        _window.SetTitle(Name);
        if (windowLocation.HasValue)
        {
            _window.Relocate(windowLocation.GetValueOrDefault());
        }
        if (windowSize.HasValue)
        {
<<<<<<< HEAD
            ExceptionUtilities.ThrowIfNull(application);
=======
            _window.ResizeClient(windowSize.GetValueOrDefault());
        }
        _window.Show();
>>>>>>> df75dd80

        var graphicsService = application.ServiceProvider.GraphicsService;
        var graphicsAdapter = graphicsService.Adapters.First();

        _graphicsDevice = graphicsAdapter.CreateDevice(_window, contextCount: 2);

        base.Initialize(application, timeout);
    }

    protected virtual void Draw(GraphicsContext graphicsContext) { }

    protected virtual void Update(TimeSpan delta) { }

    protected override void OnIdle(object? sender, ApplicationIdleEventArgs eventArgs)
    {
        ExceptionUtilities.ThrowIfNull(sender, nameof(sender));

        _elapsedTime += eventArgs.Delta;

        if (_elapsedTime >= Timeout)
        {
<<<<<<< HEAD
            ExceptionUtilities.ThrowIfNull(sender);

            _elapsedTime += eventArgs.Delta;
=======
            var application = (Application)sender;
            application.RequestExit();
        }
>>>>>>> df75dd80

        if (_window.IsVisible)
        {
            // add current fps to the end of the Window Title
            var seconds = (uint)_elapsedTime.TotalSeconds;
            if (_secondsOfLastFpsUpdate < seconds)
            {
                var newTitle = $"{Name} ({eventArgs.FramesPerSecond} fps)";
                Window.SetTitle(newTitle);
                _secondsOfLastFpsUpdate = seconds;
            }

            // update the rendering
            var currentGraphicsContext = _graphicsDevice.CurrentContext;
            currentGraphicsContext.BeginFrame();

            Update(eventArgs.Delta);
            Render();

            currentGraphicsContext.EndFrame();
            Present();
        }
    }

    protected void Present() => _graphicsDevice.PresentFrame();

    protected void Render()
    {
        var graphicsContext = GraphicsDevice.CurrentContext;
        var backgroundColor = new ColorRgba(red: 100.0f / 255.0f, green: 149.0f / 255.0f, blue: 237.0f / 255.0f, alpha: 1.0f);

        graphicsContext.BeginDrawing(backgroundColor);
        Draw(graphicsContext);
        graphicsContext.EndDrawing();
    }
}<|MERGE_RESOLUTION|>--- conflicted
+++ resolved
@@ -58,13 +58,9 @@
         }
         if (windowSize.HasValue)
         {
-<<<<<<< HEAD
-            ExceptionUtilities.ThrowIfNull(application);
-=======
             _window.ResizeClient(windowSize.GetValueOrDefault());
         }
         _window.Show();
->>>>>>> df75dd80
 
         var graphicsService = application.ServiceProvider.GraphicsService;
         var graphicsAdapter = graphicsService.Adapters.First();
@@ -86,15 +82,9 @@
 
         if (_elapsedTime >= Timeout)
         {
-<<<<<<< HEAD
-            ExceptionUtilities.ThrowIfNull(sender);
-
-            _elapsedTime += eventArgs.Delta;
-=======
             var application = (Application)sender;
             application.RequestExit();
         }
->>>>>>> df75dd80
 
         if (_window.IsVisible)
         {
